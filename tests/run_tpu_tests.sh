--- conflicted
+++ resolved
@@ -2,13 +2,10 @@
 
 set -xeu
 
-<<<<<<< HEAD
+
 if [ -z ${NUM_TPU_WORKERS+x} ]; then
     export NUM_TPU_WORKERS=1
-    py.test --cov ignite --cov-append --cov-report term-missing tests/ -vvv -m tpu
+    py.test --cov ignite --cov-report xml tests/ -vvv -m tpu
 fi
 
-py.test --cov ignite --cov-append --cov-report term-missing tests/ -vvv -m tpu
-=======
-py.test --cov ignite --cov-report xml tests/ -vvv -m tpu
->>>>>>> 23ec56ac
+py.test --cov ignite --cov-report xml tests/ -vvv -m tpu